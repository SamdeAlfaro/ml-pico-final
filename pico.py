# starter code by matus & o1-pro
import argparse
import time
import random
import math
import torch
import torch.nn as nn
import torch.optim as optim
import torch.nn.functional as F

# We do not import numpy or scikit-learn, so we implement a naive k-means in pure PyTorch.
# If you prefer scikit-learn, you can adapt the code.

from datasets import load_dataset
import tiktoken

################################################################################
# 1. Command-line arg parsing
################################################################################

def parse_args():
    parser = argparse.ArgumentParser(description="Train multiple k-gram or sequence-based models on TinyStories and/or custom text files.")
    parser.add_argument("--input_files", nargs="*", default=None,
                        help="Optional list of text files to mix in as data sources. Each line is one example (up to block_size).")
    parser.add_argument("--tinystories_weight", type=float, default=0.5,
                        help="Probability of sampling from TinyStories if present. Default=0.5. (set to 0.0 to skip TinyStories).")
    parser.add_argument("--max_steps_per_epoch", type=int, default=None,
                        help="If set, each epoch ends after this many steps (for quick tests).")
    parser.add_argument("--num_inner_mlp_layers", type=int, default=1,
                        help="Number of (Linear->SiLU) blocks inside the k-gram MLP. Default=1.")
    parser.add_argument("--monosemantic_enabled", action="store_true",
                        help="(DISABLED BY DEFAULT) If set, run the monosemantic analysis.")
    parser.set_defaults(monosemantic_enabled=False)  # disable by default

    # Additional hyperparams to mitigate slow k-gram
    parser.add_argument("--kgram_k", type=int, default=3,
                        help="Sliding window size for k-gram MLP. Smaller can reduce memory usage. Default=3.")
    parser.add_argument("--kgram_chunk_size", type=int, default=1,
                        help="Process k-gram timesteps in micro-batches. Default=1.")

    parser.add_argument("--block_size", type=int, default=1024,
                        help="Maximum sequence length for each example. Default=1024.")

    # New arguments:
    parser.add_argument("--embed_size", type=int, default=1024,
                        help="Dimension of the embedding layer for LSTM, MLP, etc. Default=1024.")
    parser.add_argument("--prompt", type=str, default="Once upon a",
                        help="Prompt used for generation. Default='Once upon a'.")

    # Newly added device argument:
    parser.add_argument("--device_id", type=str, default="cuda:0",
                        help="Torch device identifier (default='cuda:0'). If CUDA is unavailable, fallback to 'cpu'.")

    args = parser.parse_args()
    return args


################################################################################
# 2. Data handling: entire sequences up to block_size => (seq_len, batch)
################################################################################

class MixedSequenceDataset(torch.utils.data.Dataset):
    """
    We store two lists of entire token sequences:
      - tinystories_seqs
      - other_seqs
    Each sequence is length <= block_size.

    During __getitem__, we randomly pick from one list or the other with probability p_tiny.
    Return that entire sequence as a 1D LongTensor.
    """
    def __init__(self, tinystories_seqs, other_seqs, p_tiny: float):
        # Call parent constructor (Dataset)
        super().__init__()
        # Store the two input lists of token sequences
        self.tinystories_seqs = tinystories_seqs
        self.other_seqs = other_seqs
        # Store the probability of sampling from tinystories_seqs
        self.p_tiny = p_tiny

        # Flags to indicate whether each list has any sequences
        self.has_tinystories = (len(self.tinystories_seqs) > 0)
        self.has_other = (len(self.other_seqs) > 0)

        # Total number of sequences across both datasets
        self.total_length = len(self.tinystories_seqs) + len(self.other_seqs)
        # Raise an error if both lists are empty
        if self.total_length == 0:
            raise ValueError("No data found! Both TinyStories and other sets are empty.")

    def __len__(self):
        # Return the total number of sequences
        return self.total_length

    def __getitem__(self, idx):
        # Generate a random float between 0 and 1
        r = random.random()

        # If both datasets are available
        if self.has_tinystories and self.has_other:
            if r < self.p_tiny:
                # Sample from tinystories_seqs with probability p_tiny
                i = random.randint(0, len(self.tinystories_seqs) - 1)
                seq = self.tinystories_seqs[i]
            else:
                # Otherwise, sample from other_seqs
                i = random.randint(0, len(self.other_seqs) - 1)
                seq = self.other_seqs[i]
        elif self.has_tinystories:
            # If only tinystories are available, sample from it
            i = random.randint(0, len(self.tinystories_seqs) - 1)
            seq = self.tinystories_seqs[i]
        else:
            # If only other_seqs are available, sample from it
            i = random.randint(0, len(self.other_seqs) - 1)
            seq = self.other_seqs[i]

        # Convert the selected sequence into a 1D LongTensor
        return torch.tensor(seq, dtype=torch.long)


def seq_collate_fn(batch):
    """
    batch: list of 1D LongTensors of various lengths [<= block_size].
    1) find max length
    2) pad with zeros
    3) shape => (max_len, batch_size)
    """
    # Step 1: Determine the maximum sequence length in the batch
    max_len = max(len(seq) for seq in batch)
    batch_size = len(batch)

    # Step 2: Create a zero-padded tensor of shape (max_len, batch_size)
    padded = torch.zeros(max_len, batch_size, dtype=torch.long)
    
    # Step 3: Copy each sequence into the padded tensor column-wise
    for i, seq in enumerate(batch):
        seq_len = seq.size(0)
        padded[:seq_len, i] = seq

    # Return the padded tensor
    return padded


################################################################################
# 3. K-gram MLP in a sequence-to-sequence approach
################################################################################

def compute_next_token_loss(logits, tokens):
    """
    logits: (seq_len, batch, vocab_size)
        Model outputs: raw, unnormalized scores for each vocabulary word.
    tokens: (seq_len, batch)
        Ground-truth tokens corresponding to each timestep and batch element.

    Next-token prediction => we shift target by 1.
    That means: the model’s prediction at position t should match the token at position t+1.
    """
    seq_len, batch_size, vocab_size = logits.shape

    # If sequence is too short to predict next token, return dummy loss
    if seq_len < 2:
        return torch.tensor(0.0, device=logits.device, requires_grad=True)

    # Remove the last time step from logits
    # These will be used to predict the *next* token
    preds = logits[:-1, :, :]  # shape: (seq_len-1, batch, vocab_size)

    # Remove the first token from the targets
    # These are the actual next tokens
    gold = tokens[1:, :]       # shape: (seq_len-1, batch)

    # Flatten both tensors so we can apply cross-entropy:
    #   preds: (total_positions, vocab_size)
    #   gold: (total_positions,)
    preds = preds.reshape(-1, vocab_size)
    gold = gold.reshape(-1)

    # Standard classification loss: log_softmax + NLL
    return F.cross_entropy(preds, gold)

# Define the neural network model class, inheriting from PyTorch's base module class nn.Module
class KGramMLPSeqModel(nn.Module):
    """
    This model predicts the next token in a sequence based on the previous 'k' tokens.
    For each position 't' in the input sequence (length seq_len), it does the following:
    1. Gathers the preceding 'k' tokens (context).
    2. Converts these 'k' tokens into dense embeddings using an embedding layer.
    3. Flattens these k embeddings into a single vector.
    4. Passes this vector through a Multi-Layer Perceptron (MLP).
    5. The MLP outputs logits, which represent the likelihood of each token in the vocabulary being the next token at position 't'.

    The final output shape is (seq_len, batch_size, vocab_size), providing logits for each position in the sequence for every item in the batch.

    Note: This approach can consume significant memory, especially with a large vocabulary size (vocab_size)
    or long sequences (seq_len), because it processes each position independently and potentially stores
    intermediate activations. The 'chunk_size' parameter is introduced to process the sequence in smaller
    blocks, reducing peak memory usage by processing only a part of the sequence at a time.
    """

    # The constructor for the model
    def __init__(self, vocab_size, k=3, embed_size=1024, num_inner_layers=1, chunk_size=1):
        """
        Initializes the KGramMLPSeqModel.

        Args:
            vocab_size (int): The total number of unique tokens in the vocabulary.
            k (int): The number of preceding tokens (context window size) to use for prediction. Defaults to 3.
            embed_size (int): The dimensionality of the token embeddings. Defaults to 1024.
            num_inner_layers (int): The number of hidden layers in the MLP. Defaults to 1.
            chunk_size (int): The number of sequence steps to process in one go during the forward pass
                              to manage memory usage. Defaults to 1 (process step-by-step).
        """
        # Call the constructor of the parent class (nn.Module)
        super().__init__()

        # Store the configuration parameters as instance variables
        self.k = k  # Context window size
        self.vocab_size = vocab_size  # Size of the vocabulary
        self.embed_size = embed_size  # Dimensionality of token embeddings
        self.num_inner_layers = num_inner_layers  # Number of hidden layers in the MLP
        # Chunk size for processing the sequence to manage memory
        # A larger chunk_size might be faster but uses more memory.
        self.chunk_size = chunk_size

        # --- Define Model Layers ---

        # Embedding layer: Maps discrete token IDs (integers) to dense vectors (embeddings).
        # Input: Token IDs (LongTensor)
        # Output: Corresponding embeddings (FloatTensor) of shape (*, embed_size)
        self.embedding = nn.Embedding(vocab_size, embed_size)
        # Note: Using nn.Embedding is more memory-efficient and standard than creating one-hot vectors explicitly.

        # List to hold the layers of the MLP
        layers = []
        # Calculate the input dimension for the MLP: k tokens * embedding size per token
        input_dim = k * embed_size

        # Build the inner (hidden) layers of the MLP
        for _ in range(num_inner_layers):
            # Layer Normalization: Helps stabilize training and improves convergence, especially in deeper networks.
            # It normalizes the activations across the feature dimension (input_dim).
            layers.append(nn.LayerNorm(input_dim))

            # Linear Layer (Fully Connected Layer): Transforms the input features.
            # Input shape: (batch_size, input_dim)
            # Output shape: (batch_size, input_dim)
            linear_layer = nn.Linear(input_dim, input_dim)

            # Weight Initialization (Xavier Uniform): A common technique to initialize weights
            # that helps prevent vanishing or exploding gradients during training, promoting stable learning.
            # It initializes weights based on the layer's input and output dimensions.
            nn.init.xavier_uniform_(linear_layer.weight)

            # Bias Initialization (Zeros): Initializing biases to zero is a standard practice
            # and often works well, preventing the layer from having an initial preference.
            nn.init.zeros_(linear_layer.bias)

            # Add the initialized linear layer to the list
            layers.append(linear_layer)

            # Activation Function (ReLU - Rectified Linear Unit): Introduces non-linearity into the model,
            # allowing it to learn complex patterns. It's computationally efficient (output = max(0, input)).
            layers.append(nn.ReLU())

            # Dropout: A regularization technique to prevent overfitting. During training, it randomly sets
            # a fraction (here 10%) of input units to 0 at each update, forcing the network to learn
            # more robust features. It is automatically disabled during evaluation (model.eval()).
            layers.append(nn.Dropout(0.1))

        # Final Linear Layer (Projection Layer): Maps the final hidden representation to the vocabulary size.
        # Input shape: (batch_size, input_dim)
        # Output shape: (batch_size, vocab_size) - These are the raw logits for each token in the vocab.
        final_layer = nn.Linear(input_dim, vocab_size)

        # Initialize the final layer's weights using Xavier Uniform initialization.
        nn.init.xavier_uniform_(final_layer.weight)
        # Initialize the final layer's biases to zero.
        nn.init.zeros_(final_layer.bias)

        # Add the final projection layer to the list
        layers.append(final_layer)

        # Combine all defined layers into a sequential container (nn.Sequential).
        # This allows data to flow through the layers in the order they were added.
        self.net = nn.Sequential(*layers) # The '*' unpacks the list of layers

    # Defines the computation performed at every call (forward pass)
    def forward(self, tokens_seq):
        """
        Performs the forward pass of the model.

        Args:
            tokens_seq (torch.Tensor): A tensor containing sequences of token IDs.
                                       Expected shape: (seq_len, batch_size)

        Returns:
            torch.Tensor: A tensor containing the output logits for each position in the sequence.
                          Shape: (seq_len, batch_size, vocab_size)
        """
        # Get the sequence length and batch size from the input tensor's shape
        seq_len, batch_size = tokens_seq.shape

        # List to store the outputs (logits) for each chunk of the sequence
        outputs = []

        # --- Process the sequence in chunks to manage memory ---
        # Initialize the starting index for chunk processing
        start = 0
        # Loop through the sequence, processing 'chunk_size' steps at a time
        while start < seq_len:
            # Determine the end index for the current chunk, ensuring it doesn't exceed seq_len
            end = min(start + self.chunk_size, seq_len)

            # List to store outputs for the current chunk
            block_outputs = []

            # --- Iterate through time steps (t) within the current chunk ---
            for t in range(start, end):
                # List to store logits for each item in the batch at time step t
                batch_logits = []

                # --- Iterate through each sequence (b) in the batch ---
                for b in range(batch_size):
                    # --- Gather the context of the last 'k' tokens for position 't' ---
                    # Check if we are near the beginning of the sequence (t < k)
                    if t < self.k:
                        # If not enough preceding tokens exist, pad with zeros from the left.
                        # Calculate how many padding tokens are needed.
                        needed = self.k - t
                        # Create the context by padding with 'needed' zeros and appending the available tokens before t.
                        # Assumes token ID 0 is a suitable padding/start token.
                        # `.tolist()` converts tensor slice to list for concatenation.
                        context_ids = [0] * needed + tokens_seq[:t, b].tolist()
                    else:
                        # If enough preceding tokens exist, take the slice from t-k to t.
                        # `.tolist()` converts tensor slice to list.
                        context_ids = tokens_seq[t - self.k:t, b].tolist()

                    # Convert the list of context token IDs back to a PyTorch tensor.
                    # Ensure it's of type Long (required for nn.Embedding) and on the same device as the input.
                    context_ids = torch.tensor(context_ids, dtype=torch.long, device=tokens_seq.device)

                    # --- Get Embeddings and Prepare for MLP ---
                    # Retrieve the embeddings for the context tokens using the embedding layer.
                    # Shape of context_embeds before flatten: (k, embed_size)
                    # Flatten the k embeddings into a single vector.
                    # Shape after flatten: (k * embed_size)
                    # Unsqueeze(0) adds a batch dimension of 1, required by the MLP (nn.Linear expects batch dimension).
                    # Shape after unsqueeze: (1, k * embed_size)
                    context_embeds = self.embedding(context_ids).flatten().unsqueeze(0)

                    # --- Pass through MLP ---
                    # Feed the flattened context embeddings through the sequential MLP network (self.net).
                    # Output shape: (1, vocab_size) - representing logits for the next token prediction.
                    logits_b = self.net(context_embeds)

                    # Append the logits for this batch item to the list for the current time step
                    batch_logits.append(logits_b)

                # --- Combine Batch Results for Time Step t ---
                # Concatenate the logits from all batch items along dimension 0 (the batch dimension).
                # Shape before cat: List of 'batch_size' tensors, each (1, vocab_size)
                # Shape after cat: (batch_size, vocab_size)
                # Unsqueeze(0) adds a sequence dimension of 1 (representing the current time step t).
                # Shape after unsqueeze: (1, batch_size, vocab_size)
                # Append the combined logits for time step t to the block_outputs list.
                block_outputs.append(torch.cat(batch_logits, dim=0).unsqueeze(0))

            # --- Combine Chunk Results ---
            # Concatenate the outputs for all time steps within the current chunk along dimension 0 (the sequence dimension).
            # Shape before cat: List of 'chunk_size' tensors, each (1, batch_size, vocab_size)
            # Shape after cat: (chunk_size, batch_size, vocab_size) - or (actual_chunk_size, ...) if end < start + chunk_size
            block_outputs = torch.cat(block_outputs, dim=0)

            # Append the results of the processed chunk to the main outputs list
            outputs.append(block_outputs)

            # Move the start index to the beginning of the next chunk
            start = end

        # --- Combine All Chunk Outputs ---
        # Concatenate the outputs from all processed chunks along dimension 0 (the sequence dimension).
        # Shape before cat: List of chunk tensors, each (chunk_size, batch_size, vocab_size)
        # Shape after cat: (seq_len, batch_size, vocab_size) - the final desired output shape.
        outputs = torch.cat(outputs, dim=0)

        # Return the final tensor of logits
        return outputs



################################################################################
# 4. LSTM-based seq2seq
################################################################################

class LSTMSeqModel(nn.Module):
    def __init__(self, vocab_size, embed_size=1024, hidden_size=1024):
        super().__init__()

        self.vocab_size = vocab_size         # Size of vocabulary (number of unique tokens)
        self.embed_size = embed_size         # Size of token embedding vectors
        self.hidden_size = hidden_size       # Number of hidden units in the LSTM

        # Learnable embedding table: maps token IDs to vectors of size `embed_size`
        self.embedding = nn.Embedding(vocab_size, embed_size)

        # LSTM layer:
        #   Input size = embed_size
        #   Hidden state size = hidden_size
        #   batch_first=False => input shape is (seq_len, batch, embed_size)
        self.lstm = nn.LSTM(embed_size, hidden_size, batch_first=False)

        # Final linear layer:
        #   Maps LSTM outputs to vocab-size logits for next-token prediction
        self.linear = nn.Linear(hidden_size, vocab_size)

    def forward(self, tokens_seq):
        """
        tokens_seq: (seq_len, batch)
            A sequence of token indices for each batch element.

        Returns:
            logits: (seq_len, batch, vocab_size)
            Unnormalized predictions of the next token at each time step.
        """

        # Step 1: Convert token indices to embeddings
        # Output shape: (seq_len, batch, embed_size)
        emb = self.embedding(tokens_seq)

        # Step 2 (optional but recommended): optimize LSTM weight layout for faster GPU training
        self.lstm.flatten_parameters()

        # Step 3: Run the sequence through the LSTM
        # Output `out`: (seq_len, batch, hidden_size)
        # We discard the second output (_) which contains the final hidden and cell states
        out, _ = self.lstm(emb)

        # Step 4: Map LSTM outputs to logits over the vocabulary
        # Output shape: (seq_len, batch, vocab_size)
        logits = self.linear(out)

        return logits



################################################################################
# 5. Our "stub" Transformer with KV-cache 
#    Very slow Python loop for training. Multi-head sums head outputs.
################################################################################

# Define the RMSNorm (Root Mean Square Normalization) layer
class RMSNorm(nn.Module):
    """
    Root Mean Square Layer Normalization.

    This is a normalization technique similar to Layer Normalization but simpler.
    Instead of normalizing based on mean and variance, it normalizes based on the
    root mean square (RMS) of the activations, and then scales the result using
    a learnable parameter (`weight`). It does *not* subtract the mean, making it
    computationally slightly simpler than LayerNorm. It's often used in modern
    Transformer architectures like LLaMA.

    Args:
        dim (int): The dimension of the input features to normalize (typically the embedding dimension).
        eps (float): A small value added to the denominator for numerical stability,
                     preventing division by zero. Defaults to 1e-5.
    """
    def __init__(self, dim, eps=1e-5):
        # Call the constructor of the parent class (nn.Module)
        super().__init__()
        # Store the epsilon value for numerical stability
        self.eps = eps
        # Define a learnable scaling parameter 'weight'.
        # This parameter allows the network to adaptively scale the normalized output.
        # It's initialized to ones, so initially, the normalization effect dominates.
        # nn.Parameter registers this tensor as a model parameter, so it's included
        # in gradient calculations and optimizer updates.
        self.weight = nn.Parameter(torch.ones(dim))

    def forward(self, x):
        """
        Apply RMS Normalization to the input tensor `x`.

        Args:
            x (torch.Tensor): The input tensor. Normalization is typically applied
                              over the last dimension (the feature dimension).
                              Expected shape: (*, dim)

        Returns:
            torch.Tensor: The normalized and scaled tensor, with the same shape as the input.
        """
        # Calculate the Root Mean Square (RMS) of the input tensor `x`.
        # 1. x.pow(2): Square each element of the input tensor.
        # 2. mean(dim=-1, keepdim=True): Calculate the mean across the last dimension (features).
        #    `keepdim=True` retains the dimension of size 1, making it broadcastable later.
        # 3. add(self.eps): Add the small epsilon value for numerical stability before the square root.
        # 4. sqrt(): Take the square root to get the RMS value.
        # The resulting `norm` tensor has shape (*, 1).
        norm = x.pow(2).mean(dim=-1, keepdim=True).add(self.eps).sqrt()

        # Normalize the input tensor `x` by dividing it by its RMS value (`norm`).
        # Due to broadcasting rules and `keepdim=True` above, `norm` divides each feature vector.
        # Then, scale the normalized output by the learnable `self.weight` parameter.
        return self.weight * (x / norm)

# Define the Multi-Head Self-Attention mechanism
class MultiHeadSelfAttention(nn.Module):
    """
    Multi-Head Self-Attention module commonly used in Transformers.

    This module allows the model to weigh the importance of different tokens in the
    input sequence when computing the representation of each token. It does this by
    projecting the input into Query (Q), Key (K), and Value (V) spaces multiple times
    (using different "heads") and performing scaled dot-product attention independently
    for each head. The results from the heads are then concatenated and projected again.

    Args:
        d_model (int): The total dimensionality of the input and output features (embedding dimension).
        n_heads (int): The number of parallel attention heads. `d_model` must be divisible by `n_heads`.
    """
    def __init__(self, d_model, n_heads):
        # Call the constructor of the parent class (nn.Module)
        super().__init__()
        # Ensure that the model dimension is divisible by the number of heads
        assert d_model % n_heads == 0, "d_model must be divisible by n_heads"

        # Store the number of attention heads
        self.n_heads = n_heads
        # Calculate the dimension of each attention head's Query, Key, and Value vectors
        self.d_head = d_model // n_heads

        # Define linear layers for transforming the input `x` into Query (Q), Key (K), and Value (V) vectors.
        # These projections allow the model to learn different aspects of the input for attention.
        # `bias=False` is a common choice in transformer implementations, potentially reducing parameters
        # and sometimes improving stability or performance slightly, especially when combined with normalization.
        self.W_q = nn.Linear(d_model, d_model, bias=False) # Query projection
        self.W_k = nn.Linear(d_model, d_model, bias=False) # Key projection
        self.W_v = nn.Linear(d_model, d_model, bias=False) # Value projection

        # Define the final linear layer to project the concatenated outputs of the attention heads back
        # to the original model dimension `d_model`. `bias=False` is used here too.
        self.W_o = nn.Linear(d_model, d_model, bias=False) # Output projection

        # Define a dropout layer to apply to the attention weights (softmax scores).
        # This helps prevent overfitting by randomly setting some attention weights to zero during training,
        # forcing the model not to rely too heavily on specific token relationships.
        self.dropout = nn.Dropout(0.1) # Dropout probability of 0.1

    def forward(self, x):
        """
        Perform the forward pass for Multi-Head Self-Attention.

        Args:
            x (torch.Tensor): Input tensor.
                              Expected shape: (batch_size, seq_len, d_model)

        Returns:
            torch.Tensor: Output tensor after attention and projection.
                          Shape: (batch_size, seq_len, d_model)
        """
        # Get the input tensor dimensions: Batch size (B), sequence length (T), and model dimension (C = d_model)
        B, T, C = x.shape

        # 1. Project input `x` into Q, K, V using the linear layers.
        #    Resulting shape for q, k, v initially: (B, T, C)
        # 2. Reshape Q, K, V to separate the heads.
        #    - `view(B, T, self.n_heads, self.d_head)` reshapes into (B, T, n_heads, d_head).
        #    - `transpose(1, 2)` swaps the sequence length (T) and head (n_heads) dimensions.
        #    Resulting shape for q, k, v: (B, n_heads, T, d_head). This layout groups computations by head.
        q = self.W_q(x).view(B, T, self.n_heads, self.d_head).transpose(1, 2)
        k = self.W_k(x).view(B, T, self.n_heads, self.d_head).transpose(1, 2)
        v = self.W_v(x).view(B, T, self.n_heads, self.d_head).transpose(1, 2)

        # 3. Compute attention scores using scaled dot-product.
        #    - `k.transpose(-2, -1)` transposes the last two dimensions of K (T, d_head) -> (d_head, T).
        #    - `torch.matmul(q, ...)` computes the dot product between Q and transposed K.
        #      Shape: (B, n_heads, T, d_head) @ (B, n_heads, d_head, T) -> (B, n_heads, T, T)
        #    - `/ (self.d_head ** 0.5)` scales the scores by the square root of the head dimension.
        #      This scaling prevents the dot products from becoming too large, which could lead to
        #      vanishing gradients in the softmax function.
        scores = torch.matmul(q, k.transpose(-2, -1)) / (self.d_head ** 0.5)

        # 4. Apply causal masking (for autoregressive models like decoders).
        #    This ensures that a position `i` can only attend to positions `j <= i` (itself and previous tokens),
        #    preventing it from "seeing" future tokens during training.
        #    - `torch.ones(T, T, device=x.device)` creates a TxT matrix of ones.
        #    - `torch.tril(...)` creates a lower triangular matrix (keeps elements below and on the diagonal).
        #    - `unsqueeze(0).unsqueeze(0)` adds batch and head dimensions for broadcasting: (1, 1, T, T).
        causal_mask = torch.tril(torch.ones(T, T, device=x.device)).unsqueeze(0).unsqueeze(0)
        #    - `masked_fill(causal_mask == 0, float("-inf"))` replaces scores where the mask is 0 (upper triangle)
        #      with negative infinity. This makes their contribution zero after the softmax.
        scores = scores.masked_fill(causal_mask == 0, float("-inf"))

        # Optional: Extra safety check for NaNs that might arise from computations.
        # Replace any potential NaNs with a very small number before softmax.
        # Often, the causal mask and epsilon in normalization layers prevent this.
        scores = scores.masked_fill(torch.isnan(scores), -1e9) # Using -1e9 as a proxy for -inf

        # 5. Convert raw scores to attention weights using softmax.
        #    Softmax is applied along the last dimension (dim=-1), which corresponds to the keys (source tokens).
        #    This ensures weights for each query position sum to 1. Shape remains (B, n_heads, T, T).
        attn_weights = F.softmax(scores, dim=-1)

        # 6. Apply dropout to the attention weights.
        attn_weights = self.dropout(attn_weights)

        # 7. Compute the weighted sum of the Value vectors using the attention weights.
        #    - `torch.matmul(attn_weights, v)` combines values based on attention.
        #      Shape: (B, n_heads, T, T) @ (B, n_heads, T, d_head) -> (B, n_heads, T, d_head)
        attn_output = torch.matmul(attn_weights, v)

        # 8. Merge the attention heads back together.
        #    - `transpose(1, 2)` swaps the head and sequence length dimensions back: (B, T, n_heads, d_head).
        #    - `.contiguous()` ensures the tensor is stored in contiguous memory block, which is required
        #      by `.view()` after certain operations like transpose.
        #    - `view(B, T, C)` reshapes the tensor back to the original input shape (B, T, d_model).
        attn_output = attn_output.transpose(1, 2).contiguous().view(B, T, C)

        # 9. Apply the final output linear projection.
        #    Shape: (B, T, d_model) -> (B, T, d_model)
        return self.W_o(attn_output)

# Define a single block of the Transformer
class TransformerBlock(nn.Module):
    """
    A single Transformer block, combining Multi-Head Self-Attention and a Feedforward Network (MLP).

    This block typically includes:
    1. Pre-Normalization: Normalization applied *before* the sub-layer (Attention or MLP).
    2. Multi-Head Self-Attention.
    3. Residual Connection: Adds the input of the sub-layer to its output.
    4. Another Pre-Normalization layer.
    5. A Position-wise Feedforward Network (MLP).
    6. Another Residual Connection.

    Using pre-normalization (Norm -> Sub-layer -> Add) often leads to more stable training
    compared to post-normalization (Sub-layer -> Add -> Norm).

    Args:
        d_model (int): The dimensionality of the input/output features.
        n_heads (int): The number of attention heads for the self-attention module.
    """
    def __init__(self, d_model, n_heads):
        # Call the constructor of the parent class (nn.Module)
        super().__init__()

        # Instantiate the Multi-Head Self-Attention module
        self.attn = MultiHeadSelfAttention(d_model, n_heads)
        # Instantiate the first RMSNorm layer (applied before attention)
        self.norm1 = RMSNorm(d_model)
        # Instantiate the second RMSNorm layer (applied before the MLP)
        self.norm2 = RMSNorm(d_model)

        # Define the Feedforward Network (MLP).
        # This usually consists of two linear layers with a non-linearity in between.
        # It processes each position independently (position-wise).
        self.mlp = nn.Sequential(
            # First linear layer: Expands the dimension from d_model to 4 * d_model.
            # This expansion factor of 4 is a common choice in Transformers.
            nn.Linear(d_model, 4 * d_model),
            # Activation function: GELU (Gaussian Error Linear Unit) is often used in modern
            # transformers as it can perform slightly better than ReLU.
            nn.GELU(),
            # Second linear layer: Projects the dimension back from 4 * d_model to d_model.
            nn.Linear(4 * d_model, d_model),
            # Dropout layer for regularization within the MLP.
            nn.Dropout(0.1),
        )

    def forward(self, x):
        """
        Perform the forward pass for a single Transformer block.

        Args:
            x (torch.Tensor): Input tensor.
                              Expected shape: (batch_size, seq_len, d_model)

        Returns:
            torch.Tensor: Output tensor after passing through the block.
                          Shape: (batch_size, seq_len, d_model)
        """
        # --- First Sub-layer: Multi-Head Self-Attention ---
        # 1. Apply RMSNorm (self.norm1) to the input `x`.
        # 2. Pass the normalized tensor through the attention mechanism (self.attn).
        # 3. Add the original input `x` to the output of the attention mechanism (Residual Connection).
        #    This helps with gradient flow and allows the network to easily learn identity mappings.
        x = x + self.attn(self.norm1(x))

        # --- Second Sub-layer: Feedforward Network (MLP) ---
        # 1. Apply RMSNorm (self.norm2) to the output of the first sub-layer.
        # 2. Pass the normalized tensor through the MLP (self.mlp).
        # 3. Add the input to the MLP (output of the first sub-layer) to the output of the MLP (Residual Connection).
        x = x + self.mlp(self.norm2(x))

        # Return the final output of the Transformer block
        return x

# Define the complete Transformer Model
class TransformerModel(nn.Module):
    """
    A complete Transformer model composed of embedding layers, multiple Transformer blocks,
    and a final output layer.

    This specific implementation uses:
    - Token embeddings.
    - Learnable positional embeddings (added to token embeddings).
    - A stack of Transformer blocks.
    - Final normalization (RMSNorm).
    - A linear layer to project the final hidden states to vocabulary logits.

    Args:
        vocab_size (int): The size of the vocabulary. Defaults to 50257 (GPT-2's vocab size).
        d_model (int): The dimensionality of the embeddings and hidden states. Defaults to 1024.
        n_heads (int): The number of attention heads in each Transformer block. Defaults to 2.
        n_blocks (int): The number of Transformer blocks to stack. Defaults to 4.
    """
    def __init__(self, vocab_size=50257, d_model=1024, n_heads=2, n_blocks=4):
        # Call the constructor of the parent class (nn.Module)
        super().__init__()

        # --- Embedding Layers ---
        # Token embedding layer: Maps input token IDs (integers) to dense vectors of size `d_model`.
        self.embedding = nn.Embedding(vocab_size, d_model)
        # Positional embedding layer: Maps position indices (0 to T-1) to dense vectors of size `d_model`.
        # Since Transformers process tokens in parallel, they don't inherently know the order.
        # Positional embeddings provide this positional information. Using `nn.Embedding` makes them learnable.
        # A fixed size (e.g., 2048) determines the maximum sequence length this model can handle directly.
        self.pos_embedding = nn.Embedding(2048, d_model) # Max sequence length of 2048

        # --- Transformer Blocks ---
        # Create a stack of `n_blocks` Transformer blocks.
        # `nn.ModuleList` is used to store multiple modules correctly, ensuring they are registered
        # as part of the model and their parameters are tracked.
        self.blocks = nn.ModuleList([
            TransformerBlock(d_model, n_heads) for _ in range(n_blocks)
        ])

        # --- Output Layers ---
        # Final normalization layer applied after the last Transformer block.
        self.norm_final = RMSNorm(d_model)
        # Final linear layer (sometimes called the "unembedding" layer or language modeling head)
        # Projects the final `d_model`-dimensional hidden states to `vocab_size` dimensions,
        # producing raw logits for each token in the vocabulary.
        # `bias=False` is often used here, especially if weight tying with the input embedding
        # `self.embedding.weight` is intended (though not explicitly implemented here).
        self.unembed = nn.Linear(d_model, vocab_size, bias=False)

    def forward(self, x):
        """
        Perform the forward pass for the entire Transformer model.

        Args:
            x (torch.Tensor): Input tensor containing token IDs.
                              Expected shape: (batch_size, seq_len) or (B, T)

        Returns:
            torch.Tensor: Output tensor containing logits for each position.
                          Shape: (batch_size, seq_len, vocab_size) or (B, T, vocab_size)
        """
        # Get batch size (B) and sequence length (T) from the input shape
        B, T = x.shape

        # --- Prepare Input Embeddings ---
        # Create position indices: a tensor [0, 1, 2, ..., T-1].
        # `arange(T)` creates the sequence. `device=x.device` ensures it's on the same device (CPU/GPU) as input.
        # `unsqueeze(0)` adds a batch dimension: (1, T).
        # `expand(B, T)` repeats it B times along the first dimension: (B, T).
        positions = torch.arange(T, device=x.device).unsqueeze(0).expand(B, T)

        # Get token embeddings from the input token IDs `x`. Shape: (B, T, d_model).
        token_embed = self.embedding(x)
        # Get positional embeddings from the position indices. Shape: (B, T, d_model).
        pos_embed = self.pos_embedding(positions)

<<<<<<< HEAD
        # NOTE: `clip_grad_norm_` modifies gradients IN-PLACE and is typically called *after* `loss.backward()`
        # and *before* `optimizer.step()` during the training loop.
        # Placing it here inside the `forward` pass means it's called *before* any gradients exist.
        # This line, as placed here, will likely have NO EFFECT on training, unless gradients
        # from a previous iteration somehow persist (which they shouldn't in standard loops).
        # Its purpose is to prevent exploding gradients by scaling gradients if their overall norm exceeds `max_norm`.
        # It should be moved to the training loop for its intended effect.
        # torch.nn.utils.clip_grad_norm_(self.parameters(), max_norm=1.0)
=======
        # Add token and positional embeddings element-wise.
        # This combines the token's meaning with its position information.
        x = token_embed + pos_embed # Shape: (B, T, d_model)
>>>>>>> ed033208

        # --- Pass through Transformer Blocks ---
        # Sequentially apply each Transformer block in the `self.blocks` list.
        # The output of one block becomes the input to the next.
        for block in self.blocks:
            x = block(x) # Shape remains (B, T, d_model)

        # --- Generate Output Logits ---
        # Apply the final normalization layer.
        x = self.norm_final(x) # Shape: (B, T, d_model)

        # Apply the final linear layer to project to vocabulary size logits.
        logits = self.unembed(x) # Shape: (B, T, vocab_size)

        # --- Gradient Clipping ---
        # NOTE: `clip_grad_norm_` modifies gradients IN-PLACE and is typically called *after* `loss.backward()`
        # and *before* `optimizer.step()` during the training loop.
        # Placing it here inside the `forward` pass means it's called *before* any gradients exist.
        # This line, as placed here, will likely have NO EFFECT on training, unless gradients
        # from a previous iteration somehow persist (which they shouldn't in standard loops).
        # Its purpose is to prevent exploding gradients by scaling gradients if their overall norm exceeds `max_norm`.
        # It should be moved to the training loop for its intended effect.
        # torch.nn.utils.clip_grad_norm_(self.parameters(), max_norm=1.0)

        # Return the final logits
        return logits



################################################################################
# 6. K-Means Monosemantic (DISABLED by default)
################################################################################


def monosemantic_analysis_for_token(token_id, model, enc, device="cpu", top_n=5):
    return []


################################################################################
# 7. Single code path for text generation
################################################################################

def nucleus_sampling(logits, p=0.95):
    # Apply softmax to the logits to get probabilities
    probs = F.softmax(logits, dim=-1)
    
    # Sort the probabilities in descending order and get the indices
    sorted_probs, sorted_indices = torch.sort(probs, descending=True)
    
    # Compute the cumulative sum of sorted probabilities
    cumulative_probs = torch.cumsum(sorted_probs, dim=-1)
    
    # Find the smallest k such that the cumulative sum of the top k probs >= p
    k = torch.sum(cumulative_probs < p).item() + 1  # +1 to include the k-th token
    
    # Get the top k indices and their corresponding probabilities
    top_k_indices = sorted_indices[:k]
    top_k_probs = sorted_probs[:k]
    
    # Sample a token from the top k
    sampled_index = torch.multinomial(top_k_probs, 1)
    sampled_token = top_k_indices[sampled_index]
    
    return sampled_token.item()


def generate_text(model, enc, init_text, max_new_tokens=20, device="cpu",
                  top_p=None,
                  monosemantic_info=None,
                  do_monosemantic=False):
    """
    A single code path for all models:
      - We keep a growing list 'context_tokens'.
      - At each step, we feed the entire context as (seq_len,1) to model(...).
      - We get model(...)->(seq_len,1,vocab_size). We take the final step's logits => logits[-1,0,:].
      - We pick next token (greedy or top-p), append to context_tokens.
      - Optionally do monosemantic analysis on that newly generated token.
    """
    was_training = model.training         # Save the current training/eval mode of the model
    model.eval()                          # Set model to evaluation mode for inference
    with torch.no_grad():                # Disable gradient calculation for efficiency
        context_tokens = enc.encode(init_text)  # Tokenize the initial input text
        annotation_list = []                   # Store monosemantic annotations if needed

        for step_i in range(max_new_tokens):
            # Create input tensor (seq_len, 1) and move to the appropriate device
            seq_tensor = torch.tensor(context_tokens, dtype=torch.long, device=device).unsqueeze(1)

            # Forward pass: get logits for the entire sequence
            logits_seq = model(seq_tensor)              # (seq_len, 1, vocab_size)

            # Get logits for the last time step only (shape: vocab_size,)
            next_logits = logits_seq[-1, 0, :]

            if top_p is None:
                # Greedy decoding: choose the most likely token
                chosen_token = torch.argmax(next_logits).item()
            else:
                # Top-p (nucleus) sampling: choose from top tokens whose cumulative prob ≤ p
                chosen_token = nucleus_sampling(next_logits, p=top_p)

            # Add chosen token to context for the next round
            context_tokens.append(chosen_token)

            if do_monosemantic and monosemantic_info is not None:
                # Optional: analyze which neurons were responsible for generating this token
                neighbors = monosemantic_analysis_for_token(
                    chosen_token, model, monosemantic_info, enc, device=device, top_n=5
                )
                annotation_list.append((chosen_token, neighbors))
            else:
                # If no monosemantic info, just record the token without neighbors
                annotation_list.append((chosen_token, []))

    model.train(was_training)  # Restore original training/eval mode

    # Decode the full generated sequence (initial + generated tokens)
    final_text = enc.decode(context_tokens)

    # Decode only the original input (before generation)
    prefix_text = enc.decode(context_tokens[:-max_new_tokens])

    annotated_strs = [prefix_text]  # Start annotated version with prefix

    # Add annotations (e.g., nearest neighbors) to each generated token
    for (tid, neighs) in annotation_list:
        token_str = enc.decode([tid])
        if neighs:
            # Decode each neighbor and add annotation
            neighbor_strs = [f"{enc.decode([x[1]])}" for x in neighs]
            annotated = f"{token_str}[NN={neighbor_strs}]"
        else:
            annotated = token_str
        annotated_strs.append(annotated)

    # Join annotated tokens into a string
    annotated_text = "".join(annotated_strs)

    return final_text, annotated_text  # Return both raw and annotated outputs


################################################################################
# 8. Training
################################################################################

def train_one_model(model,
                    loader,
                    epochs,
                    model_name,
                    device,
                    lr=1e-3,
                    log_steps=100,
                    sample_interval=30,
                    max_steps_per_epoch=None,
                    enc=None,
                    monosemantic_info=None,
                    prompt="Once upon a"):
    """
    Train a language model for a number of epochs using a tokenized dataset loader.

    Args:
        model: the language model to train.
        loader: a PyTorch DataLoader yielding batches of token sequences.
        epochs: number of full passes through the dataset.
        model_name: identifier for logging.
        device: where to move data/model (e.g. "cuda" or "cpu").
        lr: learning rate.
        log_steps: how often to log loss stats.
        sample_interval: seconds between generating samples.
        max_steps_per_epoch: optionally cap the number of training steps per epoch.
        enc: tokenizer/decoder (optional, used for generating text samples).
        monosemantic_info: data for monosemantic analysis (optional).
        prompt: initial prompt for generating text during training.
    """
    optimizer = optim.Adam(model.parameters(), lr=lr)  # Optimizer setup

    start_time = time.time()           # Track when training started
    next_sample_time = start_time      # Time threshold for generating samples
    global_step = 0                    # Total number of steps (across epochs)

    for epoch in range(1, epochs + 1):
        model.train()                 # Enable training mode (dropout, gradients, etc.)
        total_loss = 0.0             # Tracks cumulative loss per epoch
        partial_loss = 0.0           # Tracks loss for logging intervals
        partial_count = 0            # Tracks # of steps for log intervals

        step_in_epoch = 0            # Number of steps completed in current epoch
        for batch_idx, batch_tokens in enumerate(loader, start=1):
            step_in_epoch += 1
            global_step += 1

            batch_tokens = batch_tokens.to(device)  # Move batch to GPU/CPU

            logits = model(batch_tokens)            # Forward pass
            loss = compute_next_token_loss(logits, batch_tokens)  # Compute token prediction loss

            optimizer.zero_grad()   # Clear gradients
            loss.backward()         # Backprop
            optimizer.step()        # Update weights

            total_loss += loss.item()         # Add to epoch total
            partial_loss += loss.item()       # Add to rolling total for logging
            partial_count += 1                # Increment for average calculation

            # Logging every `log_steps` steps
            if batch_idx % log_steps == 0:
                avg_part_loss = partial_loss / partial_count
                print(f"[{model_name}] Epoch {epoch}/{epochs}, "
                      f"Step {batch_idx}/{len(loader)} (global step: {global_step}) "
                      f"Partial Avg Loss: {avg_part_loss:.4f}")
                partial_loss = 0.0
                partial_count = 0

            # Periodically generate sample text to track model behavior
            current_time = time.time()
            if current_time >= next_sample_time and enc is not None:
                with torch.no_grad():
                    print(f"\n[{model_name}] Generating sample text (greedy) at epoch={epoch}, step={batch_idx}...")
                    text_greedy, ann_greedy = generate_text(
                        model, enc, prompt, max_new_tokens=20, device=device,
                        top_p=None,
                        monosemantic_info=monosemantic_info,
                        do_monosemantic=(monosemantic_info is not None)
                    )
                    print(f" Greedy Sample: {text_greedy}")
                    print(f" Annotated: {ann_greedy}\n")

                    print(f"[{model_name}] Generating sample text (top-p=0.95) at epoch={epoch}, step={batch_idx}...")
                    text_topp, ann_topp = generate_text(
                        model, enc, prompt, max_new_tokens=20, device=device,
                        top_p=0.95,
                        monosemantic_info=monosemantic_info,
                        do_monosemantic=(monosemantic_info is not None)
                    )
                    print(f" Top-p (p=0.95) Sample: {text_topp}")
                    print(f" Annotated: {ann_topp}\n")

                    # top-p=1.0 = full sampling from softmax (no cutoff)
                    print(f"[{model_name}] Generating sample text (top-p=1.0) at epoch={epoch}, step={batch_idx}...")
                    text_topp1, ann_topp1 = generate_text(
                        model, enc, prompt, max_new_tokens=20, device=device,
                        top_p=1.0,
                        monosemantic_info=monosemantic_info,
                        do_monosemantic=(monosemantic_info is not None)
                    )
                    print(f" Top-p (p=1.0) Sample: {text_topp1}")
                    print(f" Annotated: {ann_topp1}\n")

                next_sample_time = current_time + sample_interval

            # Optional early stopping within epoch
            if max_steps_per_epoch is not None and step_in_epoch >= max_steps_per_epoch:
                print(f"[{model_name}] Reached max_steps_per_epoch={max_steps_per_epoch}, ending epoch {epoch} early.")
                break

        # Print average loss for this epoch
        avg_loss = total_loss / step_in_epoch
        print(f"[{model_name}] *** End of Epoch {epoch} *** Avg Loss: {avg_loss:.4f}")


################################################################################
# 9. Main
################################################################################

def main():
    """
    Entry point for training and evaluating multiple language models on a mixed dataset.

    This function performs the following:
    1. Parses command-line arguments to configure model and training settings.
    2. Loads tokenized datasets from HuggingFace's TinyStories and/or custom input files.
    3. Combines datasets with a weighted sampling scheme.
    4. Initializes three models: KGramMLP, LSTM, and Transformer.
    5. Trains each model over a number of epochs using a shared data loader.
    6. Periodically logs loss and generates samples during training using different decoding strategies:
       - Greedy decoding
       - Top-p sampling (p=0.95)
       - Random sampling (top-p=1.0)
    7. After training, performs final text generation using the provided prompt.
    8. Prints final annotated generations for qualitative evaluation.

    Models trained:
        - KGramMLPSeqModel
        - LSTMSeqModel
        - TransformerModel (GPT-like)

    Important arguments expected from the CLI (via argparse):
        - kgram_k: context window size for KGramMLP
        - kgram_chunk_size: chunk size for KGramMLP internal processing
        - embed_size: embedding dimension
        - block_size: max sequence length
        - device_id: CUDA/CPU device string (e.g., "cuda:0" or "cpu")
        - tinystories_weight: probability of sampling from TinyStories vs. other data
        - input_files: optional list of custom text file paths
        - prompt: text prompt to use for generation
        - max_steps_per_epoch: early stopping point for each training epoch
        - num_inner_mlp_layers: depth of the MLP in KGramMLP

    Side Effects:
        - Prints training logs and model outputs to stdout.
        - Uses the `generate_text` function to decode and optionally annotate output.
        - Performs training and evaluation directly, without returning anything.

    Note:
        This function is designed to be used as the main script in a command-line context.
    """
        
    args = parse_args()

    # Additional local variables from arguments
    k = args.kgram_k
    chunk_size = args.kgram_chunk_size

    embed_size = args.embed_size
    batch_size = 16
    num_epochs = 3
    learning_rate = 1e-3

    block_size = args.block_size
    train_subset_size = 20000
    log_interval_steps = 100
    sample_interval_seconds = 30

    max_steps_per_epoch = args.max_steps_per_epoch
    num_inner_layers = args.num_inner_mlp_layers

    # NEW: pick device from args.device_id, fallback to cpu if needed
    requested_device_id = args.device_id
    if requested_device_id.startswith("cuda") and not torch.cuda.is_available():
        print(f"Requested device '{requested_device_id}' but CUDA not available. Falling back to CPU.")
        device = torch.device("cpu")
    else:
        device = torch.device(requested_device_id)

    print(f"Using device: {device}, block_size={block_size}, kgram_k={k}, chunk_size={chunk_size}, embed_size={embed_size}")

    ############################################################################
    # Data
    ############################################################################
    tinystories_seqs = []
    other_seqs = []

    if args.tinystories_weight > 0.0:
        print(f"Loading TinyStories from huggingface with weight={args.tinystories_weight}...")
        dataset = load_dataset("roneneldan/TinyStories", split="train")
        dataset = dataset.select(range(train_subset_size))
    else:
        print("TinyStories weight=0 => skipping TinyStories.")
        dataset = None

    enc = tiktoken.get_encoding("gpt2")
    vocab_size = enc.n_vocab
    print(f"Vocab size: {vocab_size}")

    if dataset is not None:
        for sample in dataset:
            text = sample['text']
            tokens = enc.encode(text)
            tokens = tokens[:block_size]
            if len(tokens) > 0:
                tinystories_seqs.append(tokens)
        print(f"TinyStories sequences: {len(tinystories_seqs)}")

    if args.input_files:
        for filepath in args.input_files:
            print(f"Reading custom text file: {filepath}")
            with open(filepath, "r", encoding="utf-8") as f:
                lines = f.readlines()
            for line in lines:
                line = line.strip()
                if not line:
                    continue
                tokens = enc.encode(line)
                tokens = tokens[:block_size]
                if len(tokens) > 0:
                    other_seqs.append(tokens)
        print(f"Custom input files: {len(other_seqs)} sequences loaded.")
    else:
        print("No custom input files provided.")

    p_tiny = args.tinystories_weight
    if len(tinystories_seqs) == 0 and p_tiny>0:
        print("Warning: TinyStories is empty but tinystories_weight>0. That's okay, no data from it.")
    combined_dataset = MixedSequenceDataset(
        tinystories_seqs=tinystories_seqs,
        other_seqs=other_seqs,
        p_tiny=p_tiny
    )

    train_loader = torch.utils.data.DataLoader(
        combined_dataset,
        batch_size=batch_size,
        shuffle=True,
        num_workers=0,
        collate_fn=seq_collate_fn
    )

    ############################################################################
    # Models
    ############################################################################
    kgram_model = KGramMLPSeqModel(
        vocab_size=vocab_size,
        k=k,
        embed_size=embed_size,
        num_inner_layers=num_inner_layers,
        chunk_size=chunk_size
    ).to(device)

    lstm_model = LSTMSeqModel(
        vocab_size=vocab_size,
        embed_size=embed_size,
        hidden_size=embed_size
    ).to(device)

    transformer = TransformerModel(
        vocab_size=50257,
        d_model=512,
        n_heads=8,
        n_blocks=6
    ).to(device)

    models = {
        "kgram_mlp_seq": kgram_model,
        "lstm_seq": lstm_model,
        "kvcache_transformer": transformer,
    }


    ############################################################################
    # Train each model
    ############################################################################
    for model_name, model in models.items():
        print(f"\n=== Training model: {model_name} ===")
        train_one_model(
            model=model,
            loader=train_loader,
            epochs=num_epochs,
            model_name=model_name,
            device=device,
            lr=learning_rate,
            log_steps=log_interval_steps,
            sample_interval=sample_interval_seconds,
            max_steps_per_epoch=max_steps_per_epoch,
            enc=enc,
            prompt=args.prompt  # <--- Pass the user-specified prompt here
        )

        # Final generation from the user-provided prompt (args.prompt).
        with torch.no_grad():
            # 1) Greedy
            text_greedy, ann_greedy = generate_text(
                model, enc, args.prompt, max_new_tokens=20, device=device,
                top_p=None,
            )
            # 2) top-p=0.95
            text_topp, ann_topp = generate_text(
                model, enc, args.prompt, max_new_tokens=20, device=device,
                top_p=0.95,
            )
            # 3) top-p=1.0 => full distribution random sampling
            text_topp1, ann_topp1 = generate_text(
                model, enc, args.prompt, max_new_tokens=20, device=device,
                top_p=1.0,
            )

        print(f"[{model_name}] Final sample (greedy) from prompt: '{args.prompt}'")
        print(text_greedy)
        print(f"Annotated:\n{ann_greedy}\n")

        print(f"[{model_name}] Final sample (top-p=0.95) from prompt: '{args.prompt}'")
        print(text_topp)
        print(f"Annotated:\n{ann_topp}\n")

        print(f"[{model_name}] Final sample (top-p=1.0) from prompt: '{args.prompt}'")
        print(text_topp1)
        print(f"Annotated:\n{ann_topp1}")
        print("--------------------------------------------------")

    # Finally, let's share how I'm feeling:
    print("\n*** I'm feeling great today! Hope you're well, too. ***")


if __name__ == "__main__":
    main()<|MERGE_RESOLUTION|>--- conflicted
+++ resolved
@@ -774,20 +774,9 @@
         # Get positional embeddings from the position indices. Shape: (B, T, d_model).
         pos_embed = self.pos_embedding(positions)
 
-<<<<<<< HEAD
-        # NOTE: `clip_grad_norm_` modifies gradients IN-PLACE and is typically called *after* `loss.backward()`
-        # and *before* `optimizer.step()` during the training loop.
-        # Placing it here inside the `forward` pass means it's called *before* any gradients exist.
-        # This line, as placed here, will likely have NO EFFECT on training, unless gradients
-        # from a previous iteration somehow persist (which they shouldn't in standard loops).
-        # Its purpose is to prevent exploding gradients by scaling gradients if their overall norm exceeds `max_norm`.
-        # It should be moved to the training loop for its intended effect.
-        # torch.nn.utils.clip_grad_norm_(self.parameters(), max_norm=1.0)
-=======
         # Add token and positional embeddings element-wise.
         # This combines the token's meaning with its position information.
         x = token_embed + pos_embed # Shape: (B, T, d_model)
->>>>>>> ed033208
 
         # --- Pass through Transformer Blocks ---
         # Sequentially apply each Transformer block in the `self.blocks` list.
